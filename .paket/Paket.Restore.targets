<Project xmlns="http://schemas.microsoft.com/developer/msbuild/2003">
  <!-- Prevent dotnet template engine to parse this file -->
  <!--/-:cnd:noEmit-->
  <PropertyGroup>
    <!-- make MSBuild track this file for incremental builds. -->
    <!-- ref https://blogs.msdn.microsoft.com/msbuild/2005/09/26/how-to-ensure-changes-to-a-custom-target-file-prompt-a-rebuild/ -->
    <MSBuildAllProjects>$(MSBuildAllProjects);$(MSBuildThisFileFullPath)</MSBuildAllProjects>
    <!-- Mark that this target file has been loaded.  -->
    <IsPaketRestoreTargetsFileLoaded>true</IsPaketRestoreTargetsFileLoaded>
    <PaketToolsPath>$(MSBuildThisFileDirectory)</PaketToolsPath>
    <PaketRootPath>$(MSBuildThisFileDirectory)..\</PaketRootPath>
    <PaketRestoreCacheFile>$(PaketRootPath)paket-files\paket.restore.cached</PaketRestoreCacheFile>
    <PaketLockFilePath>$(PaketRootPath)paket.lock</PaketLockFilePath>
    <MonoPath Condition="'$(MonoPath)' == '' And Exists('/Library/Frameworks/Mono.framework/Commands/mono')">/Library/Frameworks/Mono.framework/Commands/mono</MonoPath>
    <MonoPath Condition="'$(MonoPath)' == ''">mono</MonoPath>
    <!-- Paket command -->
    <PaketExePath Condition=" '$(PaketExePath)' == '' AND Exists('$(PaketRootPath)paket.exe')">$(PaketRootPath)paket.exe</PaketExePath>
    <PaketExePath Condition=" '$(PaketExePath)' == '' ">$(PaketToolsPath)paket.exe</PaketExePath>
    <PaketCommand Condition=" '$(OS)' == 'Windows_NT'">"$(PaketExePath)"</PaketCommand>
    <PaketCommand Condition=" '$(OS)' != 'Windows_NT' ">$(MonoPath) --runtime=v4.0.30319 "$(PaketExePath)"</PaketCommand>

    <!-- .net core fdd -->
    <_PaketExeExtension>$([System.IO.Path]::GetExtension("$(PaketExePath)"))</_PaketExeExtension>
    <PaketCommand Condition=" '$(_PaketExeExtension)' == '.dll' ">dotnet "$(PaketExePath)"</PaketCommand>

    <!-- no extension is a shell script -->
    <PaketCommand Condition=" '$(_PaketExeExtension)' == '' ">"$(PaketExePath)"</PaketCommand>

    <PaketBootStrapperExePath Condition=" '$(PaketBootStrapperExePath)' == '' AND Exists('$(PaketRootPath)paket.bootstrapper.exe')">$(PaketRootPath)paket.bootstrapper.exe</PaketBootStrapperExePath>
    <PaketBootStrapperExePath Condition=" '$(PaketBootStrapperExePath)' == '' ">$(PaketToolsPath)paket.bootstrapper.exe</PaketBootStrapperExePath>
    <PaketBootStrapperCommand Condition=" '$(OS)' == 'Windows_NT'">"$(PaketBootStrapperExePath)"</PaketBootStrapperCommand>
    <PaketBootStrapperCommand Condition=" '$(OS)' != 'Windows_NT' ">$(MonoPath) --runtime=v4.0.30319 "$(PaketBootStrapperExePath)"</PaketBootStrapperCommand>

    <!-- Disable automagic references for F# dotnet sdk -->
    <!-- This will not do anything for other project types -->
    <!-- see https://github.com/fsharp/fslang-design/blob/master/RFCs/FS-1032-fsharp-in-dotnet-sdk.md -->
    <DisableImplicitFSharpCoreReference>true</DisableImplicitFSharpCoreReference>
    <DisableImplicitSystemValueTupleReference>true</DisableImplicitSystemValueTupleReference>
  </PropertyGroup>

  <Target Name="PaketRestore" Condition="'$(PaketRestoreDisabled)' != 'True'" BeforeTargets="_GenerateDotnetCliToolReferenceSpecs;_GenerateProjectRestoreGraphPerFramework;_GenerateRestoreGraphWalkPerFramework;CollectPackageReferences" >

    <!-- Step 1 Check if lockfile is properly restored -->
    <PropertyGroup>
      <PaketRestoreRequired>true</PaketRestoreRequired>
      <NoWarn>$(NoWarn);NU1603;NU1604;NU1605;NU1608</NoWarn>
    </PropertyGroup>

    <!-- Because ReadAllText is slow on osx/linux, try to find shasum and awk -->
    <PropertyGroup>
      <PaketRestoreCachedHasher Condition="'$(OS)' != 'Windows_NT' And '$(PaketRestoreCachedHasher)' == '' And Exists('/usr/bin/shasum') And Exists('/usr/bin/awk')">/usr/bin/shasum "$(PaketRestoreCacheFile)" | /usr/bin/awk '{ print $1 }'</PaketRestoreCachedHasher>
      <PaketRestoreLockFileHasher Condition="'$(OS)' != 'Windows_NT' And '$(PaketRestoreLockFileHash)' == '' And Exists('/usr/bin/shasum') And Exists('/usr/bin/awk')">/usr/bin/shasum "$(PaketLockFilePath)" | /usr/bin/awk '{ print $1 }'</PaketRestoreLockFileHasher>
    </PropertyGroup>

    <!-- If shasum and awk exist get the hashes -->
    <Exec StandardOutputImportance="Low" Condition=" '$(PaketRestoreCachedHasher)' != '' " Command="$(PaketRestoreCachedHasher)" ConsoleToMSBuild='true'>
      <Output TaskParameter="ConsoleOutput" PropertyName="PaketRestoreCachedHash" />
    </Exec>
    <Exec StandardOutputImportance="Low" Condition=" '$(PaketRestoreLockFileHasher)' != '' " Command="$(PaketRestoreLockFileHasher)" ConsoleToMSBuild='true'>
      <Output TaskParameter="ConsoleOutput" PropertyName="PaketRestoreLockFileHash" />
    </Exec>

    <!-- Debug whats going on -->
    <Message Importance="low" Text="calling paket restore with targetframework=$(TargetFramework) targetframeworks=$(TargetFrameworks)" />

    <PropertyGroup Condition="Exists('$(PaketRestoreCacheFile)') ">
      <!-- if no hash has been done yet fall back to just reading in the files and comparing them -->
      <PaketRestoreCachedHash Condition=" '$(PaketRestoreCachedHash)' == '' ">$([System.IO.File]::ReadAllText('$(PaketRestoreCacheFile)'))</PaketRestoreCachedHash>
      <PaketRestoreLockFileHash Condition=" '$(PaketRestoreLockFileHash)' == '' ">$([System.IO.File]::ReadAllText('$(PaketLockFilePath)'))</PaketRestoreLockFileHash>
      <PaketRestoreRequired>true</PaketRestoreRequired>
      <PaketRestoreRequired Condition=" '$(PaketRestoreLockFileHash)' == '$(PaketRestoreCachedHash)' ">false</PaketRestoreRequired>
      <PaketRestoreRequired Condition=" '$(PaketRestoreLockFileHash)' == '' ">true</PaketRestoreRequired>
    </PropertyGroup>


    <!-- Do a global restore if required -->
    <Exec Command='$(PaketBootStrapperCommand)' Condition="Exists('$(PaketBootStrapperExePath)') AND !(Exists('$(PaketExePath)'))" ContinueOnError="false" />
    <Exec Command='$(PaketCommand) restore' Condition=" '$(PaketRestoreRequired)' == 'true' " ContinueOnError="false" />

    <!-- Step 2 Detect project specific changes -->
    <ItemGroup>
      <MyTargetFrameworks Condition="'$(TargetFramework)' != '' " Include="$(TargetFramework)"></MyTargetFrameworks>
<<<<<<< HEAD
      <MyTargetFrameworks Condition="'@(TargetFrameworks)' != '' " Include="$(TargetFrameworks)"></MyTargetFrameworks>
      <PaketResolvedFilePaths Include="@(MyTargetFrameworks -> '$(MSBuildProjectDirectory)\obj\$(MSBuildProjectFile).%(Identity).paket.resolved')"></PaketResolvedFilePaths>
    </ItemGroup>
=======
      <!-- Don't include all frameworks when msbuild explicitly asks for a single one -->
      <MyTargetFrameworks Condition="'$(TargetFrameworks)' != '' AND '$(TargetFramework)' == '' " Include="$(TargetFrameworks)"></MyTargetFrameworks>
      <PaketResolvedFilePaths Include="@(MyTargetFrameworks -> '$(MSBuildProjectDirectory)\obj\$(MSBuildProjectFile).%(Identity).paket.resolved')"></PaketResolvedFilePaths>
    </ItemGroup>
    <Message Importance="low" Text="MyTargetFrameworks=@(MyTargetFrameworks) PaketResolvedFilePaths=@(PaketResolvedFilePaths)" />
>>>>>>> fc0663e3
    <PropertyGroup>
      <PaketReferencesCachedFilePath>$(MSBuildProjectDirectory)\obj\$(MSBuildProjectFile).paket.references.cached</PaketReferencesCachedFilePath>
      <!-- MyProject.fsproj.paket.references has the highest precedence -->
      <PaketOriginalReferencesFilePath>$(MSBuildProjectFullPath).paket.references</PaketOriginalReferencesFilePath>
      <!-- MyProject.paket.references -->
      <PaketOriginalReferencesFilePath Condition=" !Exists('$(PaketOriginalReferencesFilePath)')">$(MSBuildProjectDirectory)\$(MSBuildProjectName).paket.references</PaketOriginalReferencesFilePath>
      <!-- paket.references -->
      <PaketOriginalReferencesFilePath Condition=" !Exists('$(PaketOriginalReferencesFilePath)')">$(MSBuildProjectDirectory)\paket.references</PaketOriginalReferencesFilePath>
      
<<<<<<< HEAD
      <PaketResolvedFilePath>$(MSBuildProjectDirectory)\obj\$(MSBuildProjectFile).$(TargetFramework).paket.resolved</PaketResolvedFilePath>
=======
>>>>>>> fc0663e3
      <DoAllResolvedFilesExist>false</DoAllResolvedFilesExist>
      <DoAllResolvedFilesExist Condition="Exists(%(PaketResolvedFilePaths.Identity))">true</DoAllResolvedFilesExist>
      <PaketRestoreRequired>true</PaketRestoreRequired>
      <PaketRestoreRequiredReason>references-file-or-cache-not-found</PaketRestoreRequiredReason>
    </PropertyGroup>

    <!-- Step 2 a Detect changes in references file -->
    <PropertyGroup Condition="Exists('$(PaketOriginalReferencesFilePath)') AND Exists('$(PaketReferencesCachedFilePath)') ">
      <PaketRestoreCachedHash>$([System.IO.File]::ReadAllText('$(PaketReferencesCachedFilePath)'))</PaketRestoreCachedHash>
      <PaketRestoreReferencesFileHash>$([System.IO.File]::ReadAllText('$(PaketOriginalReferencesFilePath)'))</PaketRestoreReferencesFileHash>
      <PaketRestoreRequiredReason>references-file</PaketRestoreRequiredReason>
      <PaketRestoreRequired Condition=" '$(PaketRestoreReferencesFileHash)' == '$(PaketRestoreCachedHash)' ">false</PaketRestoreRequired>
    </PropertyGroup>

    <PropertyGroup Condition="!Exists('$(PaketOriginalReferencesFilePath)') AND !Exists('$(PaketReferencesCachedFilePath)') ">
      <!-- If both don't exist there is nothing to do. -->
      <PaketRestoreRequired>false</PaketRestoreRequired>
    </PropertyGroup>

    <!-- Step 2 b detect relevant changes in project file (new targetframework) -->
    <PropertyGroup Condition=" '$(DoAllResolvedFilesExist)' != 'true' ">
      <PaketRestoreRequired>true</PaketRestoreRequired>
<<<<<<< HEAD
      <PaketRestoreRequiredReason>target-framework '$(TargetFramework)' or '$(TargetFrameworks)'</PaketRestoreRequiredReason>
=======
      <PaketRestoreRequiredReason>target-framework '$(TargetFramework)' or '$(TargetFrameworks)' files @(PaketResolvedFilePaths)</PaketRestoreRequiredReason>
>>>>>>> fc0663e3
    </PropertyGroup>

    <!-- Step 3 Restore project specific stuff if required -->
    <Message Condition=" '$(PaketRestoreRequired)' == 'true' " Importance="low" Text="Detected a change ('$(PaketRestoreRequiredReason)') in the project file '$(MSBuildProjectFullPath)', calling paket restore" />
    <Exec Command='$(PaketCommand) restore --project "$(MSBuildProjectFullPath)" --target-framework "$(TargetFrameworks)"' Condition=" '$(PaketRestoreRequired)' == 'true' AND '$(TargetFramework)' == '' " ContinueOnError="false" />
    <Exec Command='$(PaketCommand) restore --project "$(MSBuildProjectFullPath)" --target-framework "$(TargetFramework)"' Condition=" '$(PaketRestoreRequired)' == 'true' AND '$(TargetFramework)' != '' " ContinueOnError="false" />

    <!-- This shouldn't actually happen, but just to be sure. -->
    <PropertyGroup>
      <DoAllResolvedFilesExist>false</DoAllResolvedFilesExist>
      <DoAllResolvedFilesExist Condition="Exists(%(PaketResolvedFilePaths.Identity))">true</DoAllResolvedFilesExist>
    </PropertyGroup>
    <Error Condition=" '$(DoAllResolvedFilesExist)' != 'true' AND '$(ResolveNuGetPackages)' != 'False' " Text="One Paket file '@(PaketResolvedFilePaths)' is missing while restoring $(MSBuildProjectFile). Please delete 'paket-files/paket.restore.cached' and call 'paket restore'." />

    <!-- Step 4 forward all msbuild properties (PackageReference, DotNetCliToolReference) to msbuild -->
    <ReadLinesFromFile Condition="'@(PaketResolvedFilePaths)' != ''" File="%(PaketResolvedFilePaths.Identity)" ><!--Condition="Exists('%(PaketResolvedFilePaths.Identity)')"-->
      <Output TaskParameter="Lines" ItemName="PaketReferencesFileLines"/>
    </ReadLinesFromFile>

    <ItemGroup Condition=" '@(PaketReferencesFileLines)' != '' " >
      <PaketReferencesFileLinesInfo Include="@(PaketReferencesFileLines)" >
        <PackageName>$([System.String]::Copy('%(PaketReferencesFileLines.Identity)').Split(',')[0])</PackageName>
        <PackageVersion>$([System.String]::Copy('%(PaketReferencesFileLines.Identity)').Split(',')[1])</PackageVersion>
        <AllPrivateAssets>$([System.String]::Copy('%(PaketReferencesFileLines.Identity)').Split(',')[4])</AllPrivateAssets>
      </PaketReferencesFileLinesInfo>
      <PackageReference Include="%(PaketReferencesFileLinesInfo.PackageName)">
        <Version>%(PaketReferencesFileLinesInfo.PackageVersion)</Version>
<<<<<<< HEAD
        <PrivateAssets Condition="%(PaketReferencesFileLinesInfo.AllPrivateAssets) == 'true'">All</PrivateAssets>
        <ExcludeAssets Condition="%(PaketReferencesFileLinesInfo.AllPrivateAssets) == 'exclude'">runtime</ExcludeAssets>
=======
        <PrivateAssets Condition=" ('%(PaketReferencesFileLinesInfo.AllPrivateAssets)' == 'true') Or ('$(PackAsTool)' == 'true') ">All</PrivateAssets>
        <ExcludeAssets Condition="%(PaketReferencesFileLinesInfo.AllPrivateAssets) == 'exclude'">runtime</ExcludeAssets>
        <Publish Condition=" '$(PackAsTool)' == 'true' ">true</Publish>
>>>>>>> fc0663e3
      </PackageReference>
    </ItemGroup>

    <PropertyGroup>
      <PaketCliToolFilePath>$(MSBuildProjectDirectory)/obj/$(MSBuildProjectFile).paket.clitools</PaketCliToolFilePath>
    </PropertyGroup>

    <ReadLinesFromFile File="$(PaketCliToolFilePath)" >
      <Output TaskParameter="Lines" ItemName="PaketCliToolFileLines"/>
    </ReadLinesFromFile>

    <ItemGroup Condition=" '@(PaketCliToolFileLines)' != '' " >
      <PaketCliToolFileLinesInfo Include="@(PaketCliToolFileLines)" >
        <PackageName>$([System.String]::Copy('%(PaketCliToolFileLines.Identity)').Split(',')[0])</PackageName>
        <PackageVersion>$([System.String]::Copy('%(PaketCliToolFileLines.Identity)').Split(',')[1])</PackageVersion>
      </PaketCliToolFileLinesInfo>
      <DotNetCliToolReference Include="%(PaketCliToolFileLinesInfo.PackageName)">
        <Version>%(PaketCliToolFileLinesInfo.PackageVersion)</Version>
      </DotNetCliToolReference>
    </ItemGroup>

    <!-- Disabled for now until we know what to do with runtime deps - https://github.com/fsprojects/Paket/issues/2964
    <PropertyGroup>
      <RestoreConfigFile>$(MSBuildProjectDirectory)/obj/$(MSBuildProjectFile).NuGet.Config</RestoreConfigFile>
    </PropertyGroup> -->

  </Target>

  <Target Name="PaketDisableDirectPack" AfterTargets="_IntermediatePack" BeforeTargets="GenerateNuspec" Condition="('$(IsPackable)' == '' Or '$(IsPackable)' == 'true') And Exists('$(MSBuildProjectDirectory)/obj/$(MSBuildProjectFile).references')" >
    <PropertyGroup>
      <ContinuePackingAfterGeneratingNuspec>false</ContinuePackingAfterGeneratingNuspec>
    </PropertyGroup>
  </Target>

  <Target Name="PaketOverrideNuspec" AfterTargets="GenerateNuspec" Condition="('$(IsPackable)' == '' Or '$(IsPackable)' == 'true') And Exists('$(MSBuildProjectDirectory)/obj/$(MSBuildProjectFile).references')" >
    <ItemGroup>
      <_NuspecFilesNewLocation Include="$(BaseIntermediateOutputPath)$(Configuration)\*.nuspec"/>
    </ItemGroup>

    <PropertyGroup>
      <PaketProjectFile>$(MSBuildProjectDirectory)/$(MSBuildProjectFile)</PaketProjectFile>
      <ContinuePackingAfterGeneratingNuspec>true</ContinuePackingAfterGeneratingNuspec>
      <UseNewPack>false</UseNewPack>
      <UseNewPack Condition=" '$(NuGetToolVersion)' != '4.0.0' ">true</UseNewPack>
      <AdjustedNuspecOutputPath>$(BaseIntermediateOutputPath)$(Configuration)</AdjustedNuspecOutputPath>
      <AdjustedNuspecOutputPath Condition="@(_NuspecFilesNewLocation) == ''">$(BaseIntermediateOutputPath)</AdjustedNuspecOutputPath>
    </PropertyGroup>

    <ItemGroup>
      <_NuspecFiles Include="$(AdjustedNuspecOutputPath)\*.nuspec"/>
    </ItemGroup>

    <Exec Command='$(PaketCommand) fix-nuspecs files "@(_NuspecFiles)" project-file "$(PaketProjectFile)" ' Condition="@(_NuspecFiles) != ''" />

    <ConvertToAbsolutePath Condition="@(_NuspecFiles) != ''" Paths="@(_NuspecFiles)">
      <Output TaskParameter="AbsolutePaths" PropertyName="NuspecFileAbsolutePath" />
    </ConvertToAbsolutePath>


    <!-- Call Pack -->
    <PackTask Condition="$(UseNewPack)"
              PackItem="$(PackProjectInputFile)"
              PackageFiles="@(_PackageFiles)"
              PackageFilesToExclude="@(_PackageFilesToExclude)"
              PackageVersion="$(PackageVersion)"
              PackageId="$(PackageId)"
              Title="$(Title)"
              Authors="$(Authors)"
              Description="$(Description)"
              Copyright="$(Copyright)"
              RequireLicenseAcceptance="$(PackageRequireLicenseAcceptance)"
              LicenseUrl="$(PackageLicenseUrl)"
              ProjectUrl="$(PackageProjectUrl)"
              IconUrl="$(PackageIconUrl)"
              ReleaseNotes="$(PackageReleaseNotes)"
              Tags="$(PackageTags)"
              DevelopmentDependency="$(DevelopmentDependency)"
              BuildOutputInPackage="@(_BuildOutputInPackage)"
              TargetPathsToSymbols="@(_TargetPathsToSymbols)"
              TargetFrameworks="@(_TargetFrameworks)"
              AssemblyName="$(AssemblyName)"
              PackageOutputPath="$(PackageOutputAbsolutePath)"
              IncludeSymbols="$(IncludeSymbols)"
              IncludeSource="$(IncludeSource)"
              PackageTypes="$(PackageType)"
              IsTool="$(IsTool)"
              RepositoryUrl="$(RepositoryUrl)"
              RepositoryType="$(RepositoryType)"
              SourceFiles="@(_SourceFiles->Distinct())"
              NoPackageAnalysis="$(NoPackageAnalysis)"
              MinClientVersion="$(MinClientVersion)"
              Serviceable="$(Serviceable)"
              FrameworkAssemblyReferences="@(_FrameworkAssemblyReferences)"
              ContinuePackingAfterGeneratingNuspec="$(ContinuePackingAfterGeneratingNuspec)"
              NuspecOutputPath="$(AdjustedNuspecOutputPath)"
              IncludeBuildOutput="$(IncludeBuildOutput)"
              BuildOutputFolder="$(BuildOutputTargetFolder)"
              ContentTargetFolders="$(ContentTargetFolders)"
              RestoreOutputPath="$(RestoreOutputAbsolutePath)"
              NuspecFile="$(NuspecFileAbsolutePath)"
              NuspecBasePath="$(NuspecBasePath)"
              NuspecProperties="$(NuspecProperties)"/>

    <PackTask Condition="! $(UseNewPack)"
              PackItem="$(PackProjectInputFile)"
              PackageFiles="@(_PackageFiles)"
              PackageFilesToExclude="@(_PackageFilesToExclude)"
              PackageVersion="$(PackageVersion)"
              PackageId="$(PackageId)"
              Title="$(Title)"
              Authors="$(Authors)"
              Description="$(Description)"
              Copyright="$(Copyright)"
              RequireLicenseAcceptance="$(PackageRequireLicenseAcceptance)"
              LicenseUrl="$(PackageLicenseUrl)"
              ProjectUrl="$(PackageProjectUrl)"
              IconUrl="$(PackageIconUrl)"
              ReleaseNotes="$(PackageReleaseNotes)"
              Tags="$(PackageTags)"
              TargetPathsToAssemblies="@(_TargetPathsToAssemblies->'%(FinalOutputPath)')"
              TargetPathsToSymbols="@(_TargetPathsToSymbols)"
              TargetFrameworks="@(_TargetFrameworks)"
              AssemblyName="$(AssemblyName)"
              PackageOutputPath="$(PackageOutputAbsolutePath)"
              IncludeSymbols="$(IncludeSymbols)"
              IncludeSource="$(IncludeSource)"
              PackageTypes="$(PackageType)"
              IsTool="$(IsTool)"
              RepositoryUrl="$(RepositoryUrl)"
              RepositoryType="$(RepositoryType)"
              SourceFiles="@(_SourceFiles->Distinct())"
              NoPackageAnalysis="$(NoPackageAnalysis)"
              MinClientVersion="$(MinClientVersion)"
              Serviceable="$(Serviceable)"
              AssemblyReferences="@(_References)"
              ContinuePackingAfterGeneratingNuspec="$(ContinuePackingAfterGeneratingNuspec)"
              NuspecOutputPath="$(AdjustedNuspecOutputPath)"
              IncludeBuildOutput="$(IncludeBuildOutput)"
              BuildOutputFolder="$(BuildOutputTargetFolder)"
              ContentTargetFolders="$(ContentTargetFolders)"
              RestoreOutputPath="$(RestoreOutputAbsolutePath)"
              NuspecFile="$(NuspecFileAbsolutePath)"
              NuspecBasePath="$(NuspecBasePath)"
              NuspecProperties="$(NuspecProperties)"/>
  </Target>
  <!--/+:cnd:noEmit-->
</Project><|MERGE_RESOLUTION|>--- conflicted
+++ resolved
@@ -80,17 +80,11 @@
     <!-- Step 2 Detect project specific changes -->
     <ItemGroup>
       <MyTargetFrameworks Condition="'$(TargetFramework)' != '' " Include="$(TargetFramework)"></MyTargetFrameworks>
-<<<<<<< HEAD
-      <MyTargetFrameworks Condition="'@(TargetFrameworks)' != '' " Include="$(TargetFrameworks)"></MyTargetFrameworks>
-      <PaketResolvedFilePaths Include="@(MyTargetFrameworks -> '$(MSBuildProjectDirectory)\obj\$(MSBuildProjectFile).%(Identity).paket.resolved')"></PaketResolvedFilePaths>
-    </ItemGroup>
-=======
       <!-- Don't include all frameworks when msbuild explicitly asks for a single one -->
       <MyTargetFrameworks Condition="'$(TargetFrameworks)' != '' AND '$(TargetFramework)' == '' " Include="$(TargetFrameworks)"></MyTargetFrameworks>
       <PaketResolvedFilePaths Include="@(MyTargetFrameworks -> '$(MSBuildProjectDirectory)\obj\$(MSBuildProjectFile).%(Identity).paket.resolved')"></PaketResolvedFilePaths>
     </ItemGroup>
     <Message Importance="low" Text="MyTargetFrameworks=@(MyTargetFrameworks) PaketResolvedFilePaths=@(PaketResolvedFilePaths)" />
->>>>>>> fc0663e3
     <PropertyGroup>
       <PaketReferencesCachedFilePath>$(MSBuildProjectDirectory)\obj\$(MSBuildProjectFile).paket.references.cached</PaketReferencesCachedFilePath>
       <!-- MyProject.fsproj.paket.references has the highest precedence -->
@@ -100,10 +94,6 @@
       <!-- paket.references -->
       <PaketOriginalReferencesFilePath Condition=" !Exists('$(PaketOriginalReferencesFilePath)')">$(MSBuildProjectDirectory)\paket.references</PaketOriginalReferencesFilePath>
       
-<<<<<<< HEAD
-      <PaketResolvedFilePath>$(MSBuildProjectDirectory)\obj\$(MSBuildProjectFile).$(TargetFramework).paket.resolved</PaketResolvedFilePath>
-=======
->>>>>>> fc0663e3
       <DoAllResolvedFilesExist>false</DoAllResolvedFilesExist>
       <DoAllResolvedFilesExist Condition="Exists(%(PaketResolvedFilePaths.Identity))">true</DoAllResolvedFilesExist>
       <PaketRestoreRequired>true</PaketRestoreRequired>
@@ -126,11 +116,7 @@
     <!-- Step 2 b detect relevant changes in project file (new targetframework) -->
     <PropertyGroup Condition=" '$(DoAllResolvedFilesExist)' != 'true' ">
       <PaketRestoreRequired>true</PaketRestoreRequired>
-<<<<<<< HEAD
-      <PaketRestoreRequiredReason>target-framework '$(TargetFramework)' or '$(TargetFrameworks)'</PaketRestoreRequiredReason>
-=======
       <PaketRestoreRequiredReason>target-framework '$(TargetFramework)' or '$(TargetFrameworks)' files @(PaketResolvedFilePaths)</PaketRestoreRequiredReason>
->>>>>>> fc0663e3
     </PropertyGroup>
 
     <!-- Step 3 Restore project specific stuff if required -->
@@ -158,14 +144,9 @@
       </PaketReferencesFileLinesInfo>
       <PackageReference Include="%(PaketReferencesFileLinesInfo.PackageName)">
         <Version>%(PaketReferencesFileLinesInfo.PackageVersion)</Version>
-<<<<<<< HEAD
-        <PrivateAssets Condition="%(PaketReferencesFileLinesInfo.AllPrivateAssets) == 'true'">All</PrivateAssets>
-        <ExcludeAssets Condition="%(PaketReferencesFileLinesInfo.AllPrivateAssets) == 'exclude'">runtime</ExcludeAssets>
-=======
         <PrivateAssets Condition=" ('%(PaketReferencesFileLinesInfo.AllPrivateAssets)' == 'true') Or ('$(PackAsTool)' == 'true') ">All</PrivateAssets>
         <ExcludeAssets Condition="%(PaketReferencesFileLinesInfo.AllPrivateAssets) == 'exclude'">runtime</ExcludeAssets>
         <Publish Condition=" '$(PackAsTool)' == 'true' ">true</Publish>
->>>>>>> fc0663e3
       </PackageReference>
     </ItemGroup>
 
